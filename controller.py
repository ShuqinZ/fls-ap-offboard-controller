--- conflicted
+++ resolved
@@ -143,11 +143,8 @@
                     return True
                 else:
                     self.logger.error(f"Command {command} failed with result: {msg.result}")
-<<<<<<< HEAD
                     self.logger.error(msg)
-=======
                     self.get_statustext()
->>>>>>> 1d8f4b8c
                     return False
 
         self.logger.error(f"No ACK received for command {command}")
@@ -1087,12 +1084,7 @@
 
     def start_flight(self):
         battery_thread = Thread(target=self.watch_battery, daemon=True)
-<<<<<<< HEAD
-
-        time.sleep(1)
-=======
         time.sleep(3)
->>>>>>> 1d8f4b8c
         c.takeoff()
         time.sleep(2)
 
